<<<<<<< HEAD
var common = require("./common"),
    assert = require("chai").assert,
    dot = common.requireSrc("./lib/dot");
=======
require('./common')
>>>>>>> 482131a4

describe("dot.toGraph", function() {
  it("allows an empty label", function() {
    var g = dot.toGraph("digraph { a [label=\"\"]; }");
    assert.equal(g.node("a").label, "");
  });
  it("adds default attributes to nodes", function() {
    var d = "digraph { node [color=black shape=box]; n1 [label=\"n1\"]; n2 [label=\"n2\"]; n1 -> n2; }";
    var g = dot.toGraph(d);
    assert.equal(g.node("n1").color, "black");
    assert.equal(g.node("n1").shape, "box");
    assert.equal(g.node("n1").label, "n1");

    assert.equal(g.node("n2").color, "black");
    assert.equal(g.node("n2").shape, "box");
    assert.equal(g.node("n2").label, "n2");    
  });
  it("combines multiple default attribute statements", function() {
    var d = "digraph { node [color=black]; node [shape=box]; n1 [label=\"n1\"]; }";
    var g = dot.toGraph(d);
    assert.equal(g.node("n1").color, "black");
    assert.equal(g.node("n1").shape, "box");
  });
  it("takes statement order into account when applying default attributes", function() {
    var d = "digraph { node [color=black]; n1 [label=\"n1\"]; node [shape=box]; n2 [label=\"n2\"]; }";
    var g = dot.toGraph(d);
    assert.equal(g.node("n1").color, "black");
    assert.isUndefined(g.node("n1").shape);

    assert.equal(g.node("n2").color, "black");
    assert.equal(g.node("n2").shape, "box");
  });
  it("overrides redefined default attributes", function() {
    var d = "digraph { node [color=black]; n1 [label=\"n1\"]; node [color=green]; n2 [label=\"n2\"]; n1 -> n2; }";
    var g = dot.toGraph(d);
    assert.equal(g.node("n1").color, "black");
    assert.equal(g.node("n2").color, "green");

    // Implementation detail:
    // toGraph::handleStmt wants to assure that nodes used in an edge definition
    // are defined by calling createNode for those nodes. If these nested createNode
    // calls don't skip merging the default attributes, the attributes of already
    // defined nodes could be overwritten, causing both nodes in this test case to
    // have "color" set to green. 
  });
  it("does not carry attributes from one node over to the next", function() {
    var d = "digraph { node [color=black]; n1 [label=\"n1\" fontsize=12]; n2 [label=\"n2\"]; n1 -> n2; }";
    var g = dot.toGraph(d);
    assert.equal(g.node("n1").fontsize, 12);
    assert.isUndefined(g.node("n2").fontsize, "n2.fontsize should not be defined");
  });
  it("applies default attributes to nodes created in an edge statement", function() {
    var d = "digraph { node [color=blue]; n1 -> n2; }";
    var g = dot.toGraph(d);
    assert.equal(g.node("n1").color, "blue");
    assert.equal(g.node("n2").color, "blue");
  });
  it("applies default label if an explicit label is not set", function() {
    var d = "digraph { node [label=xyz]; n2 [label=123]; n1 -> n2; }";
    var g = dot.toGraph(d);
    assert.equal(g.node("n1").label, "xyz");
    assert.equal(g.node("n2").label, "123");
  });
  it("supports an implicit subgraph statement", function() {
    var d = "digraph { x; {y; z} }";
    var g = dot.toGraph(d);
    assert.isTrue(g.hasNode("x"));
    assert.isTrue(g.hasNode("y"));
    assert.isTrue(g.hasNode("z"));
  });
  it("supports an explicit subgraph statement", function() {
    var d = "digraph { x; subgraph {y; z} }";
    var g = dot.toGraph(d);
    assert.isTrue(g.hasNode("x"));
    assert.isTrue(g.hasNode("y"));
    assert.isTrue(g.hasNode("z"));
  });
  it("supports a subgraph as the RHS of an edge statement", function() {
    var d = "digraph { x -> {y; z} }";
    var g = dot.toGraph(d);
    assert.deepEqual(g.predecessors("y"), ["x"]);
    assert.deepEqual(g.predecessors("z"), ["x"]);
  });
  it("supports a subgraph as the LHS of an edge statement", function() {
    var d = "digraph { {x; y} -> {z} }";
    var g = dot.toGraph(d);
    assert.deepEqual(g.successors("x"), ["z"]);
    assert.deepEqual(g.successors("y"), ["z"]);
  });
  it("applies edge attributes to all nodes in a subgraph", function() {
    var d = "digraph { x -> {y; z} [prop=123] }";
    var g = dot.toGraph(d);
    assert.equal(g.edge(g.edges("x", "y")[0]).prop, 123);
    assert.equal(g.edge(g.edges("x", "z")[0]).prop, 123);
  });
  it("only applies attributes in a subgraph to nodes created in that subgraph", function() {
    var d = "digraph { x; subgraph { node [prop=123]; y; z; } }";
    var g = dot.toGraph(d);
    assert.isUndefined(g.node("x").prop);
    assert.equal(g.node("y").prop, 123);
    assert.equal(g.node("z").prop, 123);
  });
  it("applies parent defaults to subgraph nodes when appropriate", function() {
    var d = "digraph { node [prop=123]; subgraph { x; subgraph { y; z [prop=456]; } } }";
    var g = dot.toGraph(d);
    assert.equal(g.node("x").prop, 123);
    assert.equal(g.node("y").prop, 123);
    assert.equal(g.node("z").prop, 456);
  });
});<|MERGE_RESOLUTION|>--- conflicted
+++ resolved
@@ -1,10 +1,6 @@
-<<<<<<< HEAD
 var common = require("./common"),
     assert = require("chai").assert,
-    dot = common.requireSrc("./lib/dot");
-=======
-require('./common')
->>>>>>> 482131a4
+    dot = require("../lib/dot");
 
 describe("dot.toGraph", function() {
   it("allows an empty label", function() {
